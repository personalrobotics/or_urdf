--- conflicted
+++ resolved
@@ -28,11 +28,8 @@
     "include/${PROJECT_NAME}"
     ${Boost_INCLUDE_DIRS}
     ${catkin_INCLUDE_DIRS}
-<<<<<<< HEAD
+    ${TinyXML2_INCLUDE_DIRS}
     ${OpenRAVE_INCLUDE_DIRS}
-=======
-    ${TinyXML2_INCLUDE_DIRS}
->>>>>>> cce4c029
 )
 link_directories(
     ${Boost_LIBRARY_DIRS}
@@ -52,11 +49,8 @@
     "${CATKIN_DEVEL_PREFIX}/lib/openrave-${OpenRAVE_LIBRARY_SUFFIX}")
 target_link_libraries("${PROJECT_NAME}_plugin"
     ${catkin_LIBRARIES}
-<<<<<<< HEAD
+    ${TinyXML2_LIBRARIES}
     ${OpenRAVE_LIBRARIES}
-=======
-    ${TinyXML2_LIBRARIES}
->>>>>>> cce4c029
 )
 
 if(CATKIN_ENABLE_TESTING)
